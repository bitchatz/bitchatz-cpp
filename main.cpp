--- conflicted
+++ resolved
@@ -82,19 +82,9 @@
 
 void clearScreen() {
 #ifdef _WIN32
-<<<<<<< HEAD
-    if (system("cls") != 0) {
-        // Ignore system call failure
-    }
-#else
-    if (system("clear") != 0) {
-        // Ignore system call failure
-    }
-=======
     [[maybe_unused]] auto ignored = system("clear");
 #else
     std::cout << "\033[2J\033[H"; //student.cs.uwaterloo.ca/~cs452/terminal.html
->>>>>>> 01c0f4df
 #endif
 }
 
