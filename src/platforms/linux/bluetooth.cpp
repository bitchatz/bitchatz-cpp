#include "platforms/linux/bluetooth.h"
#include "bitchat/core/constants.h"
#include "bitchat/protocol/packet_serializer.h"
#include <atomic>
#include <bluez-dbus-cpp/Adapter1.h>
#include <bluez-dbus-cpp/Client.h>
#include <bluez-dbus-cpp/Device1.h>
#include <bluez-dbus-cpp/GattCharacteristicBuilder.h>
#include <bluez-dbus-cpp/GattService1.h>
#include <bluez-dbus-cpp/GenericCharacteristic.h>
#include <bluez-dbus-cpp/LEAdvertisingManager1.h>
#include <bluez-dbus-cpp/Util.h>
#include <bluez-dbus-cpp/bluez.h>
#include <chrono>
#include <functional>
#include <map>
#include <mutex>
#include <random>
#include <sdbus-c++/sdbus-c++.h>
#include <set>
#include <spdlog/spdlog.h>
#include <thread>

using namespace org::bluez;

<<<<<<< HEAD
// Constants
constexpr const char *ADV_PATH = "/org/bluez/bitchat/advertisement1";

// Forward declarations
class LinuxBluetooth;

// RemoteCharacteristic wrapper class to handle remote characteristics
class RemoteCharacteristic
=======
LinuxBluetooth::LinuxBluetooth()
    : deviceId(-1)
    , hciSocket(-1)
    , rfcommSocket(-1)
    , stopThreads(false)
    , packetReceivedCallback(nullptr)
    , peerDisconnectedCallback(nullptr)
>>>>>>> 01c0f4df
{
public:
    RemoteCharacteristic(std::shared_ptr<sdbus::IConnection> connection, const std::string &path)
        : connection(connection)
        , path(path)
    {
    }

    bool writeValue(const std::vector<uint8_t> &data)
    {
        try
        {
            // Use DBus directly to write to the characteristic
            auto proxy = sdbus::createProxy(*connection, "org.bluez", path);
            proxy->callMethod("WriteValue")
                .onInterface("org.bluez.GattCharacteristic1")
                .withArguments(data, std::map<std::string, sdbus::Variant>{});
            return true;
        }
        catch (const std::exception &e)
        {
            spdlog::error("Error writing to remote characteristic: {}", e.what());
            return false;
        }
    }

    bool startNotify()
    {
        try
        {
            auto proxy = sdbus::createProxy(*connection, "org.bluez", path);
            proxy->callMethod("StartNotify")
                .onInterface("org.bluez.GattCharacteristic1")
                .withArguments(std::map<std::string, sdbus::Variant>{});
            return true;
        }
        catch (const std::exception &e)
        {
            spdlog::info("Could not start notify (this is normal): {}", e.what());
            return false;
        }
    }

private:
    std::shared_ptr<sdbus::IConnection> connection;
    std::string path;
};

// ChatClient class for managing individual device connections
class ChatClient : public Client
{
public:
    ChatClient(sdbus::ObjectPath path, uint16_t usable_mtu, std::vector<uint8_t> &&initialValue)
        : Client{path, usable_mtu}
        , value{std::move(initialValue)}
    {
    }

    void setData(std::vector<uint8_t> &&value)
    {
        this->value = std::move(value);
    }

    void setData(const std::vector<uint8_t> &value)
    {
        this->value.assign(value.begin(), value.end());
    }

    std::vector<uint8_t> &&getData()
    {
        return std::move(value);
    }

    const std::vector<uint8_t> &getDataRef() const
    {
        return value;
    }

private:
    std::vector<uint8_t> value;
};

// ChatCharacteristic class for handling BLE communication
class ChatCharacteristic : public GattCharacteristicBuilder<GenericCharacteristic>
{
public:
    ChatCharacteristic(std::shared_ptr<GattService1> service,
                       std::shared_ptr<sdbus::IConnection> connection,
                       std::string uuid,
                       LinuxBluetooth *bluetooth)
        : GattCharacteristicBuilder{std::move(service), std::move(uuid), true, true, true, false}
        , connection{std::move(connection)}
        , bluetooth(bluetooth)
    {
        // Flags are set in the constructor of GattCharacteristicBuilder
        // Parameters: service, uuid, read, write, notify, indicate
    }

    static std::shared_ptr<ChatCharacteristic> create(std::shared_ptr<GattService1> service,
                                                      std::shared_ptr<sdbus::IConnection> connection,
                                                      std::string uuid,
                                                      LinuxBluetooth *bluetooth)
    {
        return std::shared_ptr<ChatCharacteristic>(new ChatCharacteristic(std::move(service), std::move(connection), std::move(uuid), bluetooth));
    }

    // Public method to send notifications
    void sendNotification(const std::vector<uint8_t> &data)
    {
        // Send to all subscribed clients
        for (auto &client : clients)
        {
            directedQueue.insert(std::make_pair(client.first, std::vector<std::vector<uint8_t>>{data}));
        }
        if (!clients.empty())
        {
            emitPropertyChangedSignal("DirectedValue");
        }
    }

protected:
    virtual std::vector<uint8_t> ReadValue(const std::map<std::string, sdbus::Variant> &options) override
    {
        // Return current value for read operations
        auto client = getClient(options);
        return client->getDataRef();
    }

    virtual void WriteValue(const std::vector<uint8_t> &value, const std::map<std::string, sdbus::Variant> &options) override
    {
        // Process incoming data - this is where we receive packets from other devices
        auto client = getClient(options);
        client->setData(value);

        spdlog::info("ChatCharacteristic::WriteValue received {} bytes", value.size());

        // Forward the received data to the LinuxBluetooth class for processing
        if (bluetooth && value.size() >= bitchat::constants::BLE_MIN_PACKET_SIZE_BYTES)
        {
            bluetooth->onDataReceived(value);
        }
        else if (value.size() < bitchat::constants::BLE_MIN_PACKET_SIZE_BYTES)
        {
            spdlog::info("Ignoring packet too small: {} bytes", value.size());
        }
    }

    void StartNotify(const std::map<std::string, sdbus::Variant> &options) override
    {
        auto client = getClient(options);
        spdlog::info("ChatCharacteristic::StartNotify '{}'", client->getPath());

        // Add to subscribed clients
        if (bluetooth)
        {
            bluetooth->addSubscribedClient(client);
        }
    }

    void StopNotify(const std::map<std::string, sdbus::Variant> &options) override
    {
        if (options.size() != 0)
        {
            auto client = getClient(options);
            spdlog::info("ChatCharacteristic::StopNotify '{}'", client->getPath());

            // Remove from subscribed clients
            if (bluetooth)
            {
                bluetooth->removeSubscribedClient(client);
            }
        }
    }

    std::map<sdbus::ObjectPath, std::vector<std::vector<uint8_t>>> DirectedValue() override
    {
        return std::move(directedQueue);
    }

protected:
    std::shared_ptr<ChatClient> getClient(const std::map<std::string, sdbus::Variant> &options)
    {
        uint16_t real_mtu, usable_mtu;
        std::tie(real_mtu, usable_mtu) = Util::getMTUFromOptions(options);

        auto path = Util::getObjectPathFromOptions(options);
        auto iter = clients.find(path);
        if (iter == clients.end())
        {
            spdlog::info("ChatCharacteristic::getClient - creating client '{}'", path);
            auto client = std::make_shared<ChatClient>(path, usable_mtu, std::vector<uint8_t>());
            iter = clients.insert(std::make_pair(path, client)).first;
        }
        return iter->second;
    }

    std::map<sdbus::ObjectPath, std::vector<std::vector<uint8_t>>> directedQueue;
    std::map<sdbus::ObjectPath, std::shared_ptr<ChatClient>> clients;
    std::shared_ptr<sdbus::IConnection> connection;
    LinuxBluetooth *bluetooth;
};

struct LinuxBluetooth::Impl
{
    std::string localPeerId;

    std::shared_ptr<sdbus::IConnection> connection;
    std::shared_ptr<GattApplication1> app;
    std::shared_ptr<GattService1> chatService;
    std::shared_ptr<ChatCharacteristic> chatCharacteristic;
    std::shared_ptr<LEAdvertisingManager1> advManager;
    std::shared_ptr<Adapter1> adapter;

    // Collections for managing BLE connections (equivalent to Objective-C)
    std::map<std::string, std::shared_ptr<Device1>> connectedDevices;                   // Connected devices
    std::map<std::string, std::shared_ptr<ChatClient>> deviceClients;                   // Clients for each device
    std::set<std::shared_ptr<ChatClient>> subscribedClients;                            // Subscribed clients
    std::map<std::string, std::shared_ptr<Device1>> discoveredDevices;                  // Discovered devices
    std::map<std::string, std::shared_ptr<RemoteCharacteristic>> remoteCharacteristics; // ADD: Remote characteristics for Central role
    std::mutex connectionsMutex;

    std::atomic<bool> ready{false};
    std::atomic<bool> advertisementRegistered{false};
    std::atomic<bool> scanning{false};

    bitchat::PeerDisconnectedCallback peerDisconnectedCallback;
    bitchat::PacketReceivedCallback packetReceivedCallback;

    bitchat::PacketSerializer serializer;

    // Device discovery and connection management
    void onDeviceFound(const std::string &devicePath, const std::string &address, const std::string &name)
    {
        std::lock_guard<std::mutex> lock(connectionsMutex);

        // Check if we already know this device
        if (discoveredDevices.find(devicePath) != discoveredDevices.end())
        {
            return;
        }

        // Skip our own device
        if (address == adapter->Address())
        {
            spdlog::debug("Skipping own device: {}", address);
            return;
        }

        spdlog::info("Device discovered: {} ({}) at {}", name, address, devicePath);

        try
        {
            // Create Device1 object for the discovered device
            auto device = std::make_shared<Device1>(*connection, "org.bluez", devicePath);

            // Store the discovered device
            discoveredDevices[devicePath] = device;

            // Check if device is advertising our service
            auto uuids = device->UUIDs();
            bool hasOurService = false;
            for (const auto &uuid : uuids)
            {
                if (uuid == bitchat::constants::BLE_SERVICE_UUID)
                {
                    hasOurService = true;
                    break;
                }
            }

            if (hasOurService)
            {
                spdlog::info("Device has our service, attempting connection...");
                connectToDevice(devicePath);
            }
            else
            {
                spdlog::debug("Device does not have our service: {}", name);
            }
        }
        catch (const std::exception &e)
        {
            spdlog::error("Error creating device object for {}: {}", devicePath, e.what());
        }
    }

    void connectToDevice(const std::string &devicePath)
    {
        try
        {
            auto device = discoveredDevices[devicePath];

            // Check if already connected
            if (device->Connected())
            {
                spdlog::info("Device already connected: {}", devicePath);
                setupDeviceCommunication(devicePath);
                return;
            }

            // Connect to the device
            device->Connect();
            spdlog::info("Connection initiated to device: {}", devicePath);

            // Set up connection monitoring
            monitorDeviceConnection(devicePath);
        }
        catch (const std::exception &e)
        {
            spdlog::error("Error connecting to device {}: {}", devicePath, e.what());
        }
    }

    void monitorDeviceConnection(const std::string &devicePath)
    {
        // Start a thread to monitor the device connection status
        std::thread([this, devicePath]()
                    {
            try {
                auto device = discoveredDevices[devicePath];
                
                // Wait for connection to be established
                int attempts = 0;
                const int maxAttempts = 50; // 5 seconds timeout
                
                while (attempts < maxAttempts && scanning && ready) {
                    try {
                        if (device->Connected()) {
                            spdlog::info("Device connected: {}", devicePath);
                            
                            // Add to connected devices
                            std::lock_guard<std::mutex> lock(connectionsMutex);
                            std::string peerId = device->Alias().empty() ? device->Address() : device->Alias();
                            connectedDevices[peerId] = device;
                            
                            // Discover services
                            discoverServices(devicePath);
                            return; // Success, exit thread
                        }
                    } catch (const std::exception& e) {
                        spdlog::debug("Error checking connection status: {}", e.what());
                    }
                    
                    std::this_thread::sleep_for(std::chrono::milliseconds(100));
                    attempts++;
                }
                
                if (attempts >= maxAttempts) {
                    spdlog::warn("Connection timeout for device: {}", devicePath);
                } else if (!scanning || !ready) {
                    spdlog::info("Connection monitoring stopped for device: {}", devicePath);
                }
                
            } catch (const std::exception& e) {
                spdlog::error("Error monitoring device connection for {}: {}", devicePath, e.what());
            } })
            .detach();
    }

    void discoverServices(const std::string &devicePath)
    {
        try
        {
            auto device = discoveredDevices[devicePath];

            // Check if services are resolved
            if (!device->ServicesResolved())
            {
                spdlog::info("Services not yet resolved for device: {}", devicePath);
                // Wait a bit and try again
                std::thread([this, devicePath]()
                            {
                    std::this_thread::sleep_for(std::chrono::seconds(2));
                    discoverServices(devicePath); })
                    .detach();
                return;
            }

            // Get UUIDs to check if device has our service
            auto uuids = device->UUIDs();
            bool hasOurService = false;
            for (const auto &uuid : uuids)
            {
                if (uuid == bitchat::constants::BLE_SERVICE_UUID)
                {
                    hasOurService = true;
                    break;
                }
            }

            if (hasOurService)
            {
                spdlog::info("Device has our service, discovering characteristics...");

                // Discover remote characteristics from peer via DBus
                try
                {
                    // Use DBus directly to get managed objects
                    auto proxy = sdbus::createProxy(*connection, "org.bluez", "/");
                    std::map<sdbus::ObjectPath, std::map<std::string, std::map<std::string, sdbus::Variant>>> objects;
                    proxy->callMethod("GetManagedObjects")
                        .onInterface("org.freedesktop.DBus.ObjectManager")
                        .storeResultsTo(objects);

                    for (const auto &[path, ifaces] : objects)
                    {
                        // Ensure it's a child of the device
                        if (path.find(devicePath) == 0)
                        {
                            auto charIface = ifaces.find("org.bluez.GattCharacteristic1");
                            if (charIface != ifaces.end())
                            {
                                auto uuidIt = charIface->second.find("UUID");
                                if (uuidIt != charIface->second.end())
                                {
                                    try
                                    {
                                        auto uuid = uuidIt->second.get<std::string>();
                                        if (uuid == bitchat::constants::BLE_CHARACTERISTIC_UUID)
                                        {
                                            // Found the correct characteristic!
                                            auto remoteChar = std::make_shared<RemoteCharacteristic>(connection, path);
                                            remoteCharacteristics[devicePath] = remoteChar;

                                            // Try to start notifications
                                            if (remoteChar->startNotify())
                                            {
                                                spdlog::info("Discovered and subscribed to remote characteristic at: {}", path);
                                            }
                                            else
                                            {
                                                spdlog::info("Discovered remote characteristic at: {} (notifications not available)", path);
                                            }
                                            break; // Found our characteristic, no need to continue
                                        }
                                    }
                                    catch (const std::exception &e)
                                    {
                                        spdlog::debug("Error getting UUID from characteristic: {}", e.what());
                                        continue;
                                    }
                                }
                            }
                        }
                    }

                    if (remoteCharacteristics.find(devicePath) == remoteCharacteristics.end())
                    {
                        spdlog::warn("Could not find remote characteristic for device: {}", devicePath);
                    }
                }
                catch (const std::exception &e)
                {
                    spdlog::error("Error discovering remote characteristics via DBus: {}", e.what());
                    // Continue with normal setup even if characteristic discovery fails
                }

                setupDeviceCommunication(devicePath);
            }
            else
            {
                spdlog::debug("Device does not have our service: {}", devicePath);
            }
        }
        catch (const std::exception &e)
        {
            spdlog::error("Error discovering services for device {}: {}", devicePath, e.what());
        }
    }

    void setupDeviceCommunication(const std::string &devicePath)
    {
        try
        {
            auto device = discoveredDevices[devicePath];
            std::string peerId = device->Alias().empty() ? device->Address() : device->Alias();
            std::string nickname = device->Name().empty() ? device->Alias() : device->Name();

            // Check if we already have a client for this peer
            std::lock_guard<std::mutex> lock(connectionsMutex);
            if (deviceClients.find(peerId) != deviceClients.end())
            {
                spdlog::debug("Device {} already has a client", peerId);
                return;
            }

            // Create a client for this device
            auto client = std::make_shared<ChatClient>(devicePath, 512, std::vector<uint8_t>());
            deviceClients[peerId] = client;

            spdlog::info("Device {} ({}) added to connected devices", peerId, nickname);
        }
        catch (const std::exception &e)
        {
            spdlog::error("Error setting up device communication for {}: {}", devicePath, e.what());
        }
    }

    // Generate random peer id (8 hex chars)
    std::string generatePeerId()
    {
        std::random_device rd;
        std::uniform_int_distribution<int> dist(0, 15);
        std::string hexChars = "0123456789abcdef";
        std::string id;
        for (size_t i = 0; i < bitchat::constants::BLE_PEER_ID_LENGTH_CHARS; ++i)
            id += hexChars[dist(rd)];
        return id;
    }
};

LinuxBluetooth::LinuxBluetooth()
    : impl(std::make_unique<Impl>())
{
    impl->localPeerId = impl->generatePeerId();
}

LinuxBluetooth::~LinuxBluetooth()
{
    stop();
}

bool LinuxBluetooth::initialize()
{
    try
    {
        spdlog::info("LinuxBluetooth::initialize starting...");

        // 0. Clean up any existing state first
        impl->ready = false;
        impl->advertisementRegistered = false;
        impl->scanning = false;

        // 1. Create system bus connection
        impl->connection = sdbus::createSystemBusConnection();
        spdlog::info("System bus connection created");

        // 2. Get Bluetooth Adapter (hci0)
        constexpr const char *BLUEZ_SERVICE = "org.bluez";
        constexpr const char *DEVICE0 = "/org/bluez/hci0";
        constexpr const char *APP_PATH = "/org/bluez/bitchat";

        impl->adapter = std::make_shared<Adapter1>(*impl->connection, BLUEZ_SERVICE, DEVICE0);
        spdlog::info("Adapter created");

        // Ensure adapter is powered on
        if (!impl->adapter->Powered())
        {
            spdlog::info("Powering on adapter...");
            impl->adapter->Powered(true);
            std::this_thread::sleep_for(std::chrono::milliseconds(500)); // Wait for power on
        }

        impl->adapter->Discoverable(true);
        impl->adapter->Pairable(true);
        impl->adapter->Alias(impl->localPeerId);

        spdlog::info("Adapter configured:");
        spdlog::info("  Name: {}", impl->adapter->Name());
        spdlog::info("  Address: {}", impl->adapter->Address());
        spdlog::info("  Powered: {}", impl->adapter->Powered());
        spdlog::info("  Discoverable: {}", impl->adapter->Discoverable());
        spdlog::info("  Pairable: {}", impl->adapter->Pairable());

        // 3. Create GATT application/service/characteristic
        spdlog::info("Using Service UUID: {}", bitchat::constants::BLE_SERVICE_UUID);
        spdlog::info("Using Characteristic UUID: {}", bitchat::constants::BLE_CHARACTERISTIC_UUID);

        impl->app = std::make_shared<GattApplication1>(impl->connection, APP_PATH);
        spdlog::info("GATT application created");

        impl->chatService = std::make_shared<GattService1>(impl->app, "chat", bitchat::constants::BLE_SERVICE_UUID);
        spdlog::info("GATT service created");

        // Create characteristic with notify/write-without-response/read
        impl->chatCharacteristic = ChatCharacteristic::create(
            impl->chatService, impl->connection, bitchat::constants::BLE_CHARACTERISTIC_UUID, this);
        spdlog::info("GATT characteristic created");

        impl->chatCharacteristic->finalize();
        spdlog::info("GATT characteristic finalized");

        // Add service to app and register
        auto gattMgr = GattManager1(impl->connection, "org.bluez", "/org/bluez/hci0");
        spdlog::info("GATT manager created");

        // Register GATT application and then register advertisement in the success callback
        gattMgr.RegisterApplicationAsync(impl->app->getPath(), {}).uponReplyInvoke([this](const sdbus::Error *error)
                                                                                   {
                if (error == nullptr) {
                    spdlog::info("Bluetooth app registered successfully.");
                    // Only register advertisement after GATT application is fully registered
                    registerAdvertisement();
                } else {
                    spdlog::error("Bluetooth registration error: {}", error->getMessage());
                } });

        impl->ready = true;
        spdlog::info("LinuxBluetooth::initialize completed successfully");
        return true;
    }
    catch (const std::exception &e)
    {
        spdlog::error("LinuxBluetooth::initialize error: {}", e.what());
        impl->ready = false;
        return false;
    }
}

bool LinuxBluetooth::start()
{
    spdlog::info("LinuxBluetooth::start called");

    if (!impl->ready)
    {
        spdlog::warn("LinuxBluetooth not ready, cannot start");
        return false;
    }

    // Start scanning for other devices
    startScanning();

    // Enter processing loop async (it will keep DBus running)
    spdlog::info("Entering DBus event loop...");
    impl->connection->enterEventLoopAsync();
    spdlog::info("DBus event loop started");
    return true;
}

void LinuxBluetooth::stop()
{
    impl->ready = false;

    // Stop scanning
    if (impl->scanning)
    {
        try
        {
            if (impl->adapter)
            {
                impl->adapter->StopDiscovery();
                spdlog::info("Discovery stopped");
            }
        }
        catch (const std::exception &e)
        {
            spdlog::error("Error stopping discovery: {}", e.what());
        }
        impl->scanning = false;
    }

    // Clean up connected devices
    {
        std::lock_guard<std::mutex> lock(impl->connectionsMutex);
        impl->connectedDevices.clear();
        impl->deviceClients.clear();
        impl->subscribedClients.clear();
        impl->discoveredDevices.clear();
        impl->remoteCharacteristics.clear();
    }

    // Unregister advertisement if it was registered
    if (impl->advertisementRegistered && impl->advManager)
    {
        try
        {
            // Try to unregister all advertisements to ensure clean state
            // The advertisement will be automatically unregistered when it goes out of scope
            impl->advertisementRegistered = false;
            spdlog::info("Advertisement unregistered.");
        }
        catch (const std::exception &e)
        {
            spdlog::error("Error unregistering advertisement: {}", e.what());
        }
    }

    // Clean up GATT application if registered
    if (impl->app)
    {
        try
        {
            // Unregister GATT application
            auto gattMgr = GattManager1(*impl->connection, "org.bluez", "/org/bluez/hci0");
            gattMgr.UnregisterApplication(impl->app->getPath());
            spdlog::info("GATT application unregistered.");
        }
        catch (const std::exception &e)
        {
            spdlog::error("Error unregistering GATT application: {}", e.what());
        }
    }

    // Clean up connection if it exists
    if (impl->connection)
    {
        try
        {
            impl->connection->leaveEventLoop();
        }
        catch (const std::exception &e)
        {
            spdlog::error("Error leaving event loop: {}", e.what());
        }
    }
}

void LinuxBluetooth::startScanning()
{
    if (!impl->ready)
        return;

    impl->scanning = true;
    spdlog::info("Started scanning for devices...");

    // Start discovery on the adapter
    try
    {
        impl->adapter->StartDiscovery();
        spdlog::info("Discovery started on adapter");

        // Set up device monitoring
        setupDeviceMonitoring();

        // Set up a timer to stop discovery after a while and restart it
        // This helps with device discovery
        std::thread([this]()
                    {
            while (impl->scanning && impl->ready) {
                std::this_thread::sleep_for(std::chrono::seconds(10));
                
                try {
                    // Stop and restart discovery periodically
                    impl->adapter->StopDiscovery();
                    std::this_thread::sleep_for(std::chrono::milliseconds(100));
                    impl->adapter->StartDiscovery();
                    spdlog::info("Discovery restarted");
                } catch (const std::exception& e) {
                    spdlog::error("Error restarting discovery: {}", e.what());
                }
            } })
            .detach();
    }
    catch (const std::exception &e)
    {
        spdlog::error("Error starting discovery: {}", e.what());
    }
}

void LinuxBluetooth::setupDeviceMonitoring()
{
    spdlog::info("Device monitoring set up with polling");

    // Start a thread to periodically check for new devices
    std::thread([this]()
                {
        while (impl->scanning && impl->ready) {
            try {
                // Poll for new devices by scanning /org/bluez/hci0/dev_*
                auto proxy = sdbus::createProxy(*impl->connection, "org.bluez", "/");
                std::map<sdbus::ObjectPath, std::map<std::string, std::map<std::string, sdbus::Variant>>> objects;
                
                proxy->callMethod("GetManagedObjects")
                     .onInterface("org.freedesktop.DBus.ObjectManager")
                     .storeResultsTo(objects);

                for (const auto& [path, interfaces] : objects) {
                    // Check if this is a device path (starts with /org/bluez/hci0/dev_)
                    if (path.find("/org/bluez/hci0/dev_") == 0) {
                        // Check if we already know this device
                        if (impl->discoveredDevices.count(path) == 0) {
                            try {
                                // Check if it has Device1 interface
                                auto deviceIface = interfaces.find("org.bluez.Device1");
                                if (deviceIface != interfaces.end()) {
                                    // Extract device information
                                    std::string address = "";
                                    std::string name = "";
                                    
                                    auto addrIt = deviceIface->second.find("Address");
                                    if (addrIt != deviceIface->second.end()) {
                                        address = addrIt->second.get<std::string>();
                                    }
                                    
                                    auto nameIt = deviceIface->second.find("Name");
                                    if (nameIt != deviceIface->second.end()) {
                                        name = nameIt->second.get<std::string>();
                                    }
                                    
                                    auto aliasIt = deviceIface->second.find("Alias");
                                    if (aliasIt != deviceIface->second.end()) {
                                        // Use alias if name is empty
                                        if (name.empty()) {
                                            name = aliasIt->second.get<std::string>();
                                        }
                                    }
                                    
                                    // Only process if we have an address
                                    if (!address.empty()) {
                                        spdlog::info("Found new device: {} ({}) at {}", name, address, path);
                                        impl->onDeviceFound(path, address, name);
                                    }
                                }
                            } catch (const std::exception& e) {
                                spdlog::debug("Error processing device {}: {}", path, e.what());
                                // Continue with next device
                            }
                        }
                    }
                }

                std::this_thread::sleep_for(std::chrono::seconds(2));
                
                // Periodically clean up disconnected devices
                static int cleanupCounter = 0;
                if (++cleanupCounter >= 15) { // Every 30 seconds (15 * 2 seconds)
                    cleanupCounter = 0;
                    // Note: cleanupDisconnectedDevices() is called from the main class
                    // This is handled by the main monitoring loop
                }
            } catch (const std::exception& e) {
                spdlog::error("Error in device monitoring: {}", e.what());
                std::this_thread::sleep_for(std::chrono::seconds(5)); // Longer delay on error
            }
        } })
        .detach();
}

void LinuxBluetooth::onDeviceRemoved(const std::string &devicePath)
{
    std::lock_guard<std::mutex> lock(impl->connectionsMutex);

    // Check if this device was connected
    for (auto it = impl->connectedDevices.begin(); it != impl->connectedDevices.end(); ++it)
    {
        if (it->second)
        {
            // Try to get the device path - this might not work with the current API
            // For now, we'll just check if the device is still connected
            try
            {
                if (!it->second->Connected())
                {
                    std::string peerId = it->first;
                    spdlog::info("Device disconnected: {}", peerId);

                    // Remove from connected devices
                    impl->connectedDevices.erase(it);
                    impl->deviceClients.erase(peerId);

                    // Notify callback
                    if (impl->peerDisconnectedCallback)
                    {
                        impl->peerDisconnectedCallback(peerId);
                    }
                    break;
                }
            }
            catch (const std::exception &e)
            {
                // If we can't check the connection status, assume it's disconnected
                std::string peerId = it->first;
                spdlog::info("Device appears to be disconnected: {}", peerId);

                impl->connectedDevices.erase(it);
                impl->deviceClients.erase(peerId);

                if (impl->peerDisconnectedCallback)
                {
                    impl->peerDisconnectedCallback(peerId);
                }
                break;
            }
        }
    }

    // Remove from discovered devices
    impl->discoveredDevices.erase(devicePath);

    // Remove from remote characteristics
    impl->remoteCharacteristics.erase(devicePath);
}

void LinuxBluetooth::cleanupDisconnectedDevices()
{
    std::lock_guard<std::mutex> lock(impl->connectionsMutex);

    // Check connected devices
    for (auto it = impl->connectedDevices.begin(); it != impl->connectedDevices.end();)
    {
        try
        {
            if (!it->second->Connected())
            {
                std::string peerId = it->first;
                spdlog::info("Cleaning up disconnected device: {}", peerId);

                // Remove from connected devices
                it = impl->connectedDevices.erase(it);
                impl->deviceClients.erase(peerId);

                // Notify callback
                if (impl->peerDisconnectedCallback)
                {
                    impl->peerDisconnectedCallback(peerId);
                }
            }
            else
            {
                ++it;
            }
        }
        catch (const std::exception &e)
        {
            // If we can't check the connection status, assume it's disconnected
            std::string peerId = it->first;
            spdlog::info("Cleaning up device that appears disconnected: {}", peerId);

            it = impl->connectedDevices.erase(it);
            impl->deviceClients.erase(peerId);

            if (impl->peerDisconnectedCallback)
            {
                impl->peerDisconnectedCallback(peerId);
            }
        }
    }

    // Clean up discovered devices that are no longer available
    for (auto it = impl->discoveredDevices.begin(); it != impl->discoveredDevices.end();)
    {
        try
        {
            // Try to access the device to see if it still exists
            it->second->Address(); // This will throw if device is gone
            ++it;
        }
        catch (const std::exception &e)
        {
            spdlog::debug("Removing unavailable discovered device: {}", it->first);
            it = impl->discoveredDevices.erase(it);
        }
    }
}

bool LinuxBluetooth::sendPacket(const bitchat::BitchatPacket &packet)
{
    if (!impl->ready)
        return false;

    // Serialize C++ packet to raw bytes
    std::vector<uint8_t> data = impl->serializer.serializePacket(packet);

    spdlog::info("LinuxBluetooth::sendPacket sending {} bytes", data.size());

    // Send to all connected devices and subscribed clients
    std::lock_guard<std::mutex> lock(impl->connectionsMutex);

    bool sent = false;

    // Send to all remote characteristics
    for (const auto &rc : impl->remoteCharacteristics)
    {
        try
        {
            if (rc.second->writeValue(data))
            {
                spdlog::info("Sent packet via remote characteristic to device: {}", rc.first);
                sent = true;
            }
        }
        catch (const std::exception &e)
        {
            spdlog::error("Error sending to remote characteristic {}: {}", rc.first, e.what());
        }
    }

    // Send to all connected devices (old method as fallback)
    for (auto &devicePair : impl->connectedDevices)
    {
        auto peerId = devicePair.first;
        auto device = devicePair.second;
        auto clientIter = impl->deviceClients.find(peerId);

        if (clientIter != impl->deviceClients.end() && device->Connected())
        {
            try
            {
                // Send via our characteristic to the connected device
                impl->chatCharacteristic->sendNotification(data);
                spdlog::info("Sent packet to device (fallback): {}", peerId);
                sent = true;
            }
            catch (const std::exception &e)
            {
                spdlog::error("Error sending to device {}: {}", peerId, e.what());
            }
        }
    }

    // Send to subscribed clients (devices connected to us)
    if (!impl->subscribedClients.empty())
    {
        impl->chatCharacteristic->sendNotification(data);
        spdlog::info("Sent packet to {} subscribed clients", impl->subscribedClients.size());
        sent = true;
    }

    return sent;
}

bool LinuxBluetooth::sendPacketToPeer(const bitchat::BitchatPacket &packet, const std::string &peerId)
{
    if (!impl->ready)
        return false;

    // Serialize C++ packet to raw bytes
    std::vector<uint8_t> data = impl->serializer.serializePacket(packet);

    spdlog::info("LinuxBluetooth::sendPacketToPeer sending {} bytes to peer: {}", data.size(), peerId);

    std::lock_guard<std::mutex> lock(impl->connectionsMutex);

    // Send via remote characteristic of the peer
    // First, try to find the device path for this peer
    std::string devicePath;
    for (const auto &devicePair : impl->connectedDevices)
    {
        if (devicePair.first == peerId)
        {
            // Find the corresponding device path
            for (const auto &discoveredPair : impl->discoveredDevices)
            {
                if (discoveredPair.second == devicePair.second)
                {
                    devicePath = discoveredPair.first;
                    break;
                }
            }
            break;
        }
    }

    // If found the device path, try to send via remote characteristic
    if (!devicePath.empty())
    {
        auto it = impl->remoteCharacteristics.find(devicePath);
        if (it != impl->remoteCharacteristics.end())
        {
            try
            {
                if (it->second->writeValue(data))
                {
                    spdlog::info("Sent packet via remote characteristic to peer: {}", peerId);
                    return true;
                }
            }
            catch (const std::exception &e)
            {
                spdlog::error("Error sending to remote characteristic: {}", e.what());
            }
        }
    }

    // Fallback: try old method (for compatibility)
    auto deviceIter = impl->connectedDevices.find(peerId);
    if (deviceIter != impl->connectedDevices.end())
    {
        auto device = deviceIter->second;
        auto clientIter = impl->deviceClients.find(peerId);

        if (clientIter != impl->deviceClients.end() && device->Connected())
        {
            try
            {
                // Send targeted notification to specific peer
                impl->chatCharacteristic->sendNotification(data);
                spdlog::info("Sent packet to specific peer (fallback): {}", peerId);
                return true;
            }
            catch (const std::exception &e)
            {
                spdlog::error("Error sending to peer {}: {}", peerId, e.what());
            }
        }
    }

    // Also check subscribed clients for this specific peer
    if (!impl->subscribedClients.empty())
    {
        // This is a simplified check - in a real implementation we would track which client belongs to which peer
        try
        {
            impl->chatCharacteristic->sendNotification(data);
            spdlog::info("Sent packet to subscribed client for peer: {}", peerId);
            return true;
        }
        catch (const std::exception &e)
        {
            spdlog::error("Error sending to subscribed client: {}", e.what());
        }
    }

    spdlog::warn("Peer not found or not connected: {}", peerId);
    return false;
}

bool LinuxBluetooth::isReady() const
{
    return impl->ready;
}

std::string LinuxBluetooth::getLocalPeerId() const
{
    return impl->localPeerId;
}

size_t LinuxBluetooth::getConnectedPeersCount() const
{
    std::lock_guard<std::mutex> lock(impl->connectionsMutex);
    return impl->connectedDevices.size();
}

void LinuxBluetooth::setPeerDisconnectedCallback(bitchat::PeerDisconnectedCallback callback)
{
    impl->peerDisconnectedCallback = std::move(callback);
}

void LinuxBluetooth::setPacketReceivedCallback(bitchat::PacketReceivedCallback callback)
{
    impl->packetReceivedCallback = std::move(callback);
}

void LinuxBluetooth::addSubscribedClient(std::shared_ptr<ChatClient> client)
{
    std::lock_guard<std::mutex> lock(impl->connectionsMutex);
    impl->subscribedClients.insert(client);
}

void LinuxBluetooth::removeSubscribedClient(std::shared_ptr<ChatClient> client)
{
    std::lock_guard<std::mutex> lock(impl->connectionsMutex);
    impl->subscribedClients.erase(client);
}

// New method to handle data received from other devices
void LinuxBluetooth::onDataReceived(const std::vector<uint8_t> &data)
{
    spdlog::info("LinuxBluetooth::onDataReceived received {} bytes", data.size());

    if (data.size() < bitchat::constants::BLE_MIN_PACKET_SIZE_BYTES)
    {
        spdlog::info("Ignoring packet too small: {} bytes", data.size());
        return; // Ignore invalid or too small packets
    }

    try
    {
        // Deserialize the raw data into a BitchatPacket object
        bitchat::BitchatPacket packet = impl->serializer.deserializePacket(data);

        spdlog::info("Successfully deserialized packet of type: {}", (int)packet.type);

        // Forward to the callback if set
        if (impl->packetReceivedCallback)
        {
            impl->packetReceivedCallback(packet);
        }
        else
        {
            spdlog::info("No packet received callback set");
        }
    }
    catch (const std::exception &e)
    {
        spdlog::error("Error deserializing packet: {}", e.what());
    }
}

void LinuxBluetooth::registerAdvertisement()
{
    // 4. Advertising - Only called after GATT application is fully registered
    impl->advManager = std::make_shared<LEAdvertisingManager1>(impl->connection, "org.bluez", "/org/bluez/hci0");

    // Check if advertising is supported
    spdlog::info("LEAdvertisingManager1");
    spdlog::info("  ActiveInstances: {}", impl->advManager->ActiveInstances());
    spdlog::info("  SupportedInstances: {}", impl->advManager->SupportedInstances());

    // Wait for any existing advertising to be cleaned up
    if (impl->advManager->ActiveInstances() > 0)
    {
        spdlog::info("Waiting for existing advertising instances to be cleaned up...");
        std::this_thread::sleep_for(std::chrono::milliseconds(1000));
    }

    // Create advertisement using the builder pattern and register it
    // Use unique path with timestamp to avoid conflicts
    std::string uniqueAdvPath = std::string(ADV_PATH) + "_" + std::to_string(std::chrono::duration_cast<std::chrono::milliseconds>(std::chrono::system_clock::now().time_since_epoch()).count());

    spdlog::info("Creating advertisement with path: {}", uniqueAdvPath);
    spdlog::info("Service UUID: {}", bitchat::constants::BLE_SERVICE_UUID);
    spdlog::info("Local name: {}", impl->localPeerId);

    // Try minimal advertising configuration
    try
    {
        LEAdvertisement1::create(*impl->connection, uniqueAdvPath)
            .withLocalName(impl->localPeerId)
            .withServiceUUIDs(std::vector{bitchat::constants::BLE_SERVICE_UUID})
            .withType("peripheral")
            .onReleaseCall([]()
                           { spdlog::info("advertisement released"); })
            .registerWith(impl->advManager, [this](const sdbus::Error *error)
                          {
                if (error == nullptr) {
                    spdlog::info("Advertisement registered successfully.");
                    impl->advertisementRegistered = true;
                } else {
                    spdlog::error("Advertisement registration failed: {} - {}", error->getName(), error->getMessage());
                    impl->advertisementRegistered = false;
                } });
    }
    catch (const std::exception &e)
    {
        spdlog::error("Exception during advertisement creation: {}", e.what());
        impl->advertisementRegistered = false;
    }
}<|MERGE_RESOLUTION|>--- conflicted
+++ resolved
@@ -23,7 +23,6 @@
 
 using namespace org::bluez;
 
-<<<<<<< HEAD
 // Constants
 constexpr const char *ADV_PATH = "/org/bluez/bitchat/advertisement1";
 
@@ -32,15 +31,6 @@
 
 // RemoteCharacteristic wrapper class to handle remote characteristics
 class RemoteCharacteristic
-=======
-LinuxBluetooth::LinuxBluetooth()
-    : deviceId(-1)
-    , hciSocket(-1)
-    , rfcommSocket(-1)
-    , stopThreads(false)
-    , packetReceivedCallback(nullptr)
-    , peerDisconnectedCallback(nullptr)
->>>>>>> 01c0f4df
 {
 public:
     RemoteCharacteristic(std::shared_ptr<sdbus::IConnection> connection, const std::string &path)
@@ -361,21 +351,21 @@
                     {
             try {
                 auto device = discoveredDevices[devicePath];
-                
+
                 // Wait for connection to be established
                 int attempts = 0;
                 const int maxAttempts = 50; // 5 seconds timeout
-                
+
                 while (attempts < maxAttempts && scanning && ready) {
                     try {
                         if (device->Connected()) {
                             spdlog::info("Device connected: {}", devicePath);
-                            
+
                             // Add to connected devices
                             std::lock_guard<std::mutex> lock(connectionsMutex);
                             std::string peerId = device->Alias().empty() ? device->Address() : device->Alias();
                             connectedDevices[peerId] = device;
-                            
+
                             // Discover services
                             discoverServices(devicePath);
                             return; // Success, exit thread
@@ -383,17 +373,17 @@
                     } catch (const std::exception& e) {
                         spdlog::debug("Error checking connection status: {}", e.what());
                     }
-                    
+
                     std::this_thread::sleep_for(std::chrono::milliseconds(100));
                     attempts++;
                 }
-                
+
                 if (attempts >= maxAttempts) {
                     spdlog::warn("Connection timeout for device: {}", devicePath);
                 } else if (!scanning || !ready) {
                     spdlog::info("Connection monitoring stopped for device: {}", devicePath);
                 }
-                
+
             } catch (const std::exception& e) {
                 spdlog::error("Error monitoring device connection for {}: {}", devicePath, e.what());
             } })
@@ -771,7 +761,7 @@
                     {
             while (impl->scanning && impl->ready) {
                 std::this_thread::sleep_for(std::chrono::seconds(10));
-                
+
                 try {
                     // Stop and restart discovery periodically
                     impl->adapter->StopDiscovery();
@@ -802,7 +792,7 @@
                 // Poll for new devices by scanning /org/bluez/hci0/dev_*
                 auto proxy = sdbus::createProxy(*impl->connection, "org.bluez", "/");
                 std::map<sdbus::ObjectPath, std::map<std::string, std::map<std::string, sdbus::Variant>>> objects;
-                
+
                 proxy->callMethod("GetManagedObjects")
                      .onInterface("org.freedesktop.DBus.ObjectManager")
                      .storeResultsTo(objects);
@@ -819,17 +809,17 @@
                                     // Extract device information
                                     std::string address = "";
                                     std::string name = "";
-                                    
+
                                     auto addrIt = deviceIface->second.find("Address");
                                     if (addrIt != deviceIface->second.end()) {
                                         address = addrIt->second.get<std::string>();
                                     }
-                                    
+
                                     auto nameIt = deviceIface->second.find("Name");
                                     if (nameIt != deviceIface->second.end()) {
                                         name = nameIt->second.get<std::string>();
                                     }
-                                    
+
                                     auto aliasIt = deviceIface->second.find("Alias");
                                     if (aliasIt != deviceIface->second.end()) {
                                         // Use alias if name is empty
@@ -837,7 +827,7 @@
                                             name = aliasIt->second.get<std::string>();
                                         }
                                     }
-                                    
+
                                     // Only process if we have an address
                                     if (!address.empty()) {
                                         spdlog::info("Found new device: {} ({}) at {}", name, address, path);
@@ -853,7 +843,7 @@
                 }
 
                 std::this_thread::sleep_for(std::chrono::seconds(2));
-                
+
                 // Periodically clean up disconnected devices
                 static int cleanupCounter = 0;
                 if (++cleanupCounter >= 15) { // Every 30 seconds (15 * 2 seconds)
