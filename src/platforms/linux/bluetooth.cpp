--- conflicted
+++ resolved
@@ -299,55 +299,6 @@
         }
     }
 
-<<<<<<< HEAD
-    void monitorDeviceConnection(const std::string &devicePath)
-    {
-        // Start a thread to monitor the device connection status
-        std::thread([this, devicePath]()
-                    {
-            try {
-                auto device = discoveredDevices[devicePath];
-
-                // Wait for connection to be established
-                int attempts = 0;
-                const int maxAttempts = 50; // 5 seconds timeout
-
-                while (attempts < maxAttempts && scanning && ready) {
-                    try {
-                        if (device->Connected()) {
-                            spdlog::info("Device connected: {}", devicePath);
-
-                            // Add to connected devices
-                            std::lock_guard<std::mutex> lock(connectionsMutex);
-                            std::string peerId = device->Alias().empty() ? device->Address() : device->Alias();
-                            connectedDevices[peerId] = device;
-
-                            // Discover services
-                            discoverServices(devicePath);
-                            return; // Success, exit thread
-                        }
-                    } catch (const std::exception& e) {
-                        spdlog::debug("Error checking connection status: {}", e.what());
-                    }
-
-                    std::this_thread::sleep_for(std::chrono::milliseconds(100));
-                    attempts++;
-                }
-
-                if (attempts >= maxAttempts) {
-                    spdlog::warn("Connection timeout for device: {}", devicePath);
-                } else if (!scanning || !ready) {
-                    spdlog::info("Connection monitoring stopped for device: {}", devicePath);
-                }
-
-            } catch (const std::exception& e) {
-                spdlog::error("Error monitoring device connection for {}: {}", devicePath, e.what());
-            } })
-            .detach();
-    }
-
-=======
->>>>>>> d3753f9a
     void discoverServices(const std::string &devicePath)
     {
         try
@@ -554,7 +505,7 @@
                     spdlog::info("Bluetooth app registered successfully.");
                     // Only register advertisement after GATT application is fully registered
                     registerAdvertisement();
-                    
+
                     // Wait a bit for advertisement to be processed
                     std::thread([this]() {
                         std::this_thread::sleep_for(std::chrono::seconds(2));
@@ -710,28 +661,6 @@
 
         // Set up device monitoring via D-Bus signals
         setupDeviceMonitoring();
-<<<<<<< HEAD
-
-        // Set up a timer to stop discovery after a while and restart it
-        // This helps with device discovery
-        std::thread([this]()
-                    {
-            while (impl->scanning && impl->ready) {
-                std::this_thread::sleep_for(std::chrono::seconds(10));
-
-                try {
-                    // Stop and restart discovery periodically
-                    impl->adapter->StopDiscovery();
-                    std::this_thread::sleep_for(std::chrono::milliseconds(100));
-                    impl->adapter->StartDiscovery();
-                    spdlog::info("Discovery restarted");
-                } catch (const std::exception& e) {
-                    spdlog::error("Error restarting discovery: {}", e.what());
-                }
-            } })
-            .detach();
-=======
->>>>>>> d3753f9a
     }
     catch (const std::exception &e)
     {
@@ -743,62 +672,6 @@
 {
     spdlog::info("Setting up DBus signal monitoring for device discovery");
 
-<<<<<<< HEAD
-    // Start a thread to periodically check for new devices
-    std::thread([this]()
-                {
-        while (impl->scanning && impl->ready) {
-            try {
-                // Poll for new devices by scanning /org/bluez/hci0/dev_*
-                auto proxy = sdbus::createProxy(*impl->connection, "org.bluez", "/");
-                std::map<sdbus::ObjectPath, std::map<std::string, std::map<std::string, sdbus::Variant>>> objects;
-
-                proxy->callMethod("GetManagedObjects")
-                     .onInterface("org.freedesktop.DBus.ObjectManager")
-                     .storeResultsTo(objects);
-
-                for (const auto& [path, interfaces] : objects) {
-                    // Check if this is a device path (starts with /org/bluez/hci0/dev_)
-                    if (path.find("/org/bluez/hci0/dev_") == 0) {
-                        // Check if we already know this device
-                        if (impl->discoveredDevices.count(path) == 0) {
-                            try {
-                                // Check if it has Device1 interface
-                                auto deviceIface = interfaces.find("org.bluez.Device1");
-                                if (deviceIface != interfaces.end()) {
-                                    // Extract device information
-                                    std::string address = "";
-                                    std::string name = "";
-
-                                    auto addrIt = deviceIface->second.find("Address");
-                                    if (addrIt != deviceIface->second.end()) {
-                                        address = addrIt->second.get<std::string>();
-                                    }
-
-                                    auto nameIt = deviceIface->second.find("Name");
-                                    if (nameIt != deviceIface->second.end()) {
-                                        name = nameIt->second.get<std::string>();
-                                    }
-
-                                    auto aliasIt = deviceIface->second.find("Alias");
-                                    if (aliasIt != deviceIface->second.end()) {
-                                        // Use alias if name is empty
-                                        if (name.empty()) {
-                                            name = aliasIt->second.get<std::string>();
-                                        }
-                                    }
-
-                                    // Only process if we have an address
-                                    if (!address.empty()) {
-                                        spdlog::info("Found new device: {} ({}) at {}", name, address, path);
-                                        impl->onDeviceFound(path, address, name);
-                                    }
-                                }
-                            } catch (const std::exception& e) {
-                                spdlog::debug("Error processing device {}: {}", path, e.what());
-                                // Continue with next device
-                            }
-=======
     // Set up DBus signal monitoring for device discovery
     try
     {
@@ -816,46 +689,34 @@
                     // Extract device information
                     std::string address = "";
                     std::string name = "";
-                    
+
                     auto addrIt = deviceIface->second.find("Address");
                     if (addrIt != deviceIface->second.end()) {
                         address = addrIt->second.get<std::string>();
                     }
-                    
+
                     auto nameIt = deviceIface->second.find("Name");
                     if (nameIt != deviceIface->second.end()) {
                         name = nameIt->second.get<std::string>();
                     }
-                    
+
                     auto aliasIt = deviceIface->second.find("Alias");
                     if (aliasIt != deviceIface->second.end()) {
                         // Use alias if name is empty
                         if (name.empty()) {
                             name = aliasIt->second.get<std::string>();
->>>>>>> d3753f9a
                         }
                     }
-                    
+
                     // Only process if we have an address
                     if (!address.empty()) {
                         spdlog::info("New device discovered via DBus signal: {} ({}) at {}", name, address, path);
                         impl->onDeviceFound(path, address, name);
-                        
+
                         // Set up PropertiesChanged monitoring for this specific device
                         this->setupDevicePropertiesMonitoring(path);
                     }
                 }
-<<<<<<< HEAD
-
-                std::this_thread::sleep_for(std::chrono::seconds(2));
-
-                // Periodically clean up disconnected devices
-                static int cleanupCounter = 0;
-                if (++cleanupCounter >= 15) { // Every 30 seconds (15 * 2 seconds)
-                    cleanupCounter = 0;
-                    // Note: cleanupDisconnectedDevices() is called from the main class
-                    // This is handled by the main monitoring loop
-=======
             } });
 
         // Listen for InterfacesRemoved signals
@@ -869,7 +730,6 @@
                         this->onDeviceRemoved(path);
                         break;
                     }
->>>>>>> d3753f9a
                 }
             } });
 
@@ -1148,20 +1008,20 @@
                 if (connectedIt != changedProperties.end()) {
                     bool connected = connectedIt->second.get<bool>();
                     spdlog::info("Device {} Connected property changed to: {}", devicePath, connected);
-                    
+
                     if (connected) {
                         this->onDeviceConnected(devicePath);
                     } else {
                         this->onDeviceDisconnected(devicePath);
                     }
                 }
-                
+
                 // Check for ServicesResolved property changes
                 auto servicesResolvedIt = changedProperties.find("ServicesResolved");
                 if (servicesResolvedIt != changedProperties.end()) {
                     bool servicesResolved = servicesResolvedIt->second.get<bool>();
                     spdlog::info("Device {} ServicesResolved property changed to: {}", devicePath, servicesResolved);
-                    
+
                     if (servicesResolved) {
                         this->onDeviceServicesResolved(devicePath);
                     }
