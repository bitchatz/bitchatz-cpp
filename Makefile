--- conflicted
+++ resolved
@@ -15,11 +15,7 @@
 	@echo ""
 
 format:
-<<<<<<< HEAD
-	find src/ include/ \( -name '*.cpp' -o -name '*.hpp' -o -name '*.cc' -o -name '*.cxx' -o -name '*.c' -o -name '*.h' -o -name '*.m' -o -name '*.mm' \) -exec clang-format -style=file -i {} +
-=======
 	find src/ include/ \( -name "*.cpp" -o -name "*.hpp" -o -name "*.cc" -o -name "*.cxx" -o -name "*.c" -o -name "*.h" -o -name "*.m" -o -name "*.mm" \) -exec clang-format -style=file -i {} +
->>>>>>> 01c0f4df
 
 windows-format:
 	powershell -Command "Get-ChildItem -Path src,include -Recurse -Include *.cpp,*.hpp,*.cc,*.cxx,*.c,*.h,*.m,*.mm | ForEach-Object { clang-format -style=file -i $$_.FullName }"
@@ -31,7 +27,7 @@
 build:
 	rm -rf build
 	cmake -B build . -G Ninja
-	cmake --build build 
+	cmake --build build
 
 run:
 	./build/bin/bitchat
